--- conflicted
+++ resolved
@@ -10,11 +10,7 @@
 import { router, useLocalSearchParams } from 'expo-router';
 import { CheckCircle2, ArrowLeft, Euro } from 'lucide-react-native';
 
-<<<<<<< HEAD
-import type { AvailableBenefit, SimulationResultPayload } from '../../types/simulation';
-=======
 import type { AvailableBenefit, SimulationResultPayload } from '../types/simulation';
->>>>>>> 3c91fb71
 
 const PERIOD_MONTH_REGEX = /^\d{4}-\d{2}$/;
 const PERIOD_YEAR_REGEX = /^\d{4}$/;
