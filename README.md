faciltaides_plus

## Dépannage

Si l'application mobile affiche le message « Impossible de contacter le serveur » :

1. Vérifiez que votre téléphone dispose d'une connexion Internet fonctionnelle.
2. Ouvrez l'URL du backend Render dans un navigateur : https://facilaide-plus-backend.onrender.com.
   * Si la page met du temps à répondre ou affiche une erreur, le service est probablement en veille : ouvrez-la une première fois depuis un navigateur pour « réveiller » l'instance Render, puis relancez la simulation dans l'app.
<<<<<<< HEAD
3. Assurez-vous que les points de terminaison `/api/generate-json/` et `/api/simulate/` sont bien accessibles **avec la barre oblique finale** ; certains backends (comme Django REST) redirigent les requêtes sans `/`, ce qui provoque une erreur réseau dans Expo.
4. En cas de modification récente du code backend, assurez-vous que le déploiement Render est terminé et qu'aucune erreur ne s'est produite dans les logs.

> 💡 Vous pouvez personnaliser l'URL du backend en définissant la variable `EXPO_PUBLIC_API_BASE_URL` avant `npm run dev` (ou en modifiant `extra.apiBaseUrl` dans `app.json`). L'application supprimera automatiquement les `/` superflus et utilisera les routes avec la barre oblique finale attendue par l'API.
=======
3. En cas de modification récente du code backend, assurez-vous que le déploiement Render est terminé et qu'aucune erreur ne s'est produite dans les logs.
>>>>>>> f1a34146

### Erreur `InternalBytecode.js` sous Windows

Sur certaines installations Windows (en particulier lorsque le projet est synchronisé avec OneDrive), Metro peut afficher `ENOENT: no such file or directory, open '...InternalBytecode.js'`. Ce fichier est un utilitaire interne qu'Expo ne publie pas toujours en version précompilée.

<<<<<<< HEAD
* Après avoir tiré le dépôt, exécutez `npm install` (ou `npm install --force` si vous aviez déjà les dépendances). Le script post-installation `postinstall` crée automatiquement un fichier factice `node_modules/@expo/metro-runtime/build/bundle/InternalBytecode.js` **et** un duplicata à la racine du projet (`InternalBytecode.js`) pour les environnements Windows qui y font référence directement.
* Si l'erreur persiste après une installation, lancez manuellement `npm run fix:metro-bytecode` pour régénérer les stubs, puis relancez `npm run dev`.
=======
* Après avoir tiré le dépôt, exécutez `npm install` (ou `npm install --force` si vous aviez déjà les dépendances). Le script post-installation `postinstall` crée automatiquement un fichier factice `node_modules/@expo/metro-runtime/build/bundle/InternalBytecode.js`.
* Si l'erreur persiste après une installation, lancez manuellement `npm run fix:metro-bytecode` pour régénérer le stub, puis relancez `npm run dev`.
>>>>>>> f1a34146

Ces commandes évitent l'erreur `ENOENT` et permettent à Metro d'ignorer correctement les trames « InternalBytecode » dans la pile d'exécution.<|MERGE_RESOLUTION|>--- conflicted
+++ resolved
@@ -7,25 +7,13 @@
 1. Vérifiez que votre téléphone dispose d'une connexion Internet fonctionnelle.
 2. Ouvrez l'URL du backend Render dans un navigateur : https://facilaide-plus-backend.onrender.com.
    * Si la page met du temps à répondre ou affiche une erreur, le service est probablement en veille : ouvrez-la une première fois depuis un navigateur pour « réveiller » l'instance Render, puis relancez la simulation dans l'app.
-<<<<<<< HEAD
-3. Assurez-vous que les points de terminaison `/api/generate-json/` et `/api/simulate/` sont bien accessibles **avec la barre oblique finale** ; certains backends (comme Django REST) redirigent les requêtes sans `/`, ce qui provoque une erreur réseau dans Expo.
-4. En cas de modification récente du code backend, assurez-vous que le déploiement Render est terminé et qu'aucune erreur ne s'est produite dans les logs.
-
-> 💡 Vous pouvez personnaliser l'URL du backend en définissant la variable `EXPO_PUBLIC_API_BASE_URL` avant `npm run dev` (ou en modifiant `extra.apiBaseUrl` dans `app.json`). L'application supprimera automatiquement les `/` superflus et utilisera les routes avec la barre oblique finale attendue par l'API.
-=======
 3. En cas de modification récente du code backend, assurez-vous que le déploiement Render est terminé et qu'aucune erreur ne s'est produite dans les logs.
->>>>>>> f1a34146
 
 ### Erreur `InternalBytecode.js` sous Windows
 
 Sur certaines installations Windows (en particulier lorsque le projet est synchronisé avec OneDrive), Metro peut afficher `ENOENT: no such file or directory, open '...InternalBytecode.js'`. Ce fichier est un utilitaire interne qu'Expo ne publie pas toujours en version précompilée.
 
-<<<<<<< HEAD
-* Après avoir tiré le dépôt, exécutez `npm install` (ou `npm install --force` si vous aviez déjà les dépendances). Le script post-installation `postinstall` crée automatiquement un fichier factice `node_modules/@expo/metro-runtime/build/bundle/InternalBytecode.js` **et** un duplicata à la racine du projet (`InternalBytecode.js`) pour les environnements Windows qui y font référence directement.
-* Si l'erreur persiste après une installation, lancez manuellement `npm run fix:metro-bytecode` pour régénérer les stubs, puis relancez `npm run dev`.
-=======
 * Après avoir tiré le dépôt, exécutez `npm install` (ou `npm install --force` si vous aviez déjà les dépendances). Le script post-installation `postinstall` crée automatiquement un fichier factice `node_modules/@expo/metro-runtime/build/bundle/InternalBytecode.js`.
 * Si l'erreur persiste après une installation, lancez manuellement `npm run fix:metro-bytecode` pour régénérer le stub, puis relancez `npm run dev`.
->>>>>>> f1a34146
 
 Ces commandes évitent l'erreur `ENOENT` et permettent à Metro d'ignorer correctement les trames « InternalBytecode » dans la pile d'exécution.